<<<<<<< HEAD
=======
"""
``ionmob`` collisional cross section (CCS)-based feature generator.

``ionmob`` is a predictor for peptide collisional cross sections (CCS), as measured in ion mobility
devices, such as the Bruker timsTOF instruments. More info can be found on the
`ionmob GitHub page <https://github.com/theGreatHerrLebert/ionmob>`_.

If you use ``ionmob`` in your work, please cite the following publication:

.. epigraph::
    Teschner, D. et al. Ionmob: a Python package for prediction of peptide collisional
    cross-section values. *Bioinformatics* 39, btad486 (2023).
    `doi:10.1093/bioinformatics/btad486 <https://doi.org/10.1093/bioinformatics/btad486>`_

"""

>>>>>>> 23dfa955
import logging
from itertools import chain
from pathlib import Path
from typing import Dict, Optional

import pandas as pd
import tensorflow as tf
from psm_utils import Peptidoform, PSMList

from ms2rescore.feature_generators.base import FeatureGeneratorBase, FeatureGeneratorException

try:
    from ionmob import __file__ as ionmob_file
    from ionmob.preprocess.data import to_tf_dataset_inference
    from ionmob.utilities.chemistry import VARIANT_DICT, calculate_mz, reduced_mobility_to_ccs
    from ionmob.utilities.tokenization import tokenizer_from_json
    from ionmob.utilities.utility import get_ccs_shift
except ImportError:
    IONMOB_INSTALLED = False
else:
    IONMOB_INSTALLED = True

logger = logging.getLogger(__name__)

if IONMOB_INSTALLED:
    IONMOB_DIR = Path(ionmob_file).parent
    DEFAULT_MODELS_IONMOB = {
        Path("pretrained_models/DeepTwoMerModel"),
        Path("pretrained_models/GRUPredictor"),
        Path("pretrained_models/SqrtModel"),
    }
    DEFAULT_MODELS_DICT = {
        mod_path.stem: IONMOB_DIR / mod_path for mod_path in DEFAULT_MODELS_IONMOB
    }
    DEFAULT_TOKENIZER = IONMOB_DIR / "pretrained_models/tokenizers/tokenizer.json"
    DEFAULT_REFERENCE_DATASET = IONMOB_DIR / "example_data/Tenzer_unimod.parquet"


class IonMobFeatureGenerator(FeatureGeneratorBase):
    """Ionmob collisional cross section (CCS)-based feature generator."""

    def __init__(
        self,
        *args,
        ionmob_model: str = "GRUPredictor",
        reference_dataset: Optional[str] = None,
        tokenizer: Optional[str] = None,
        **kwargs,
    ) -> None:
        """
        Ionmob collisional cross section (CCS)-based feature generator.

        Parameters
        ----------
        *args
            Additional arguments passed to the base class.
        ionmob_model
            Path to a trained Ionmob model or one of the default models (``DeepTwoMerModel``,
            ``GRUPredictor``, or ``SqrtModel``). Default: ``GRUPredictor``.
        reference_dataset
            Path to a reference dataset for CCS shift calculation. Uses the default reference
            dataset if not specified.
        tokenizer
            Path to a tokenizer or one of the default tokenizers. Uses the default tokenizer if
            not specified.
        **kwargs
            Additional keyword arguments passed to the base class.

        """
        super().__init__(*args, **kwargs)

        # Check if Ionmob could be imported
        if not IONMOB_INSTALLED:
            raise ImportError(
                "Ionmob not installed. Please install Ionmob to use this feature generator."
            )

        # Get model from file or one of the default models
        if Path(ionmob_model).is_file():
            self.ionmob_model = tf.keras.models.load_model(ionmob_model)
        elif ionmob_model in DEFAULT_MODELS_DICT:
            self.ionmob_model = tf.keras.models.load_model(
                DEFAULT_MODELS_DICT[ionmob_model].as_posix()
            )
        else:
            raise IonmobException(
                f"Invalid Ionmob model: {ionmob_model}. Should be path to a model file or one of "
                f"the default models: {DEFAULT_MODELS_DICT.keys()}."
            )
        self.reference_dataset = pd.read_parquet(reference_dataset or DEFAULT_REFERENCE_DATASET)
        self.tokenizer = tokenizer_from_json(tokenizer or DEFAULT_TOKENIZER)

        self._verbose = logger.getEffectiveLevel() <= logging.DEBUG

    @property
    def feature_names(self):
        return [
            "ccs_predicted",
            "ccs_observed",
            "ccs_error",
            "abs_ccs_error",
            "perc_ccs_error",
        ]

    @property
    def allowed_modifications(self):
        """Return a list of modifications that are allowed in ionmob."""
        return [token for aa_tokens in VARIANT_DICT.values() for token in aa_tokens]

    def add_features(self, psm_list: PSMList) -> None:
        """
        Add Ionmob-derived features to PSMs.

        Parameters
        ----------
        psm_list
            PSMs to add features to.

        """
        logger.info("Adding Ionmob-derived features to PSMs.")
        psm_dict = psm_list.get_psm_dict()
        current_run = 1
        total_runs = sum(len(runs) for runs in psm_dict.values())

        for runs in psm_dict.values():
            for run, psms in runs.items():
                logger.info(
                    f"Running Ionmob for PSMs from run ({current_run}/{total_runs}): `{run}`..."
                )

                psm_list_run = PSMList(psm_list=list(chain.from_iterable(psms.values())))
                psm_list_run_df = psm_list_run.to_dataframe()

                # prepare data frames for CCS prediction
                psm_list_run_df["charge"] = [
                    peptidoform.precursor_charge for peptidoform in psm_list_run_df["peptidoform"]
                ]
                psm_list_run_df = psm_list_run_df[
                    psm_list_run_df["charge"] < 5
                ]  # predictions do not go higher for ionmob

                psm_list_run_df["sequence-tokenized"] = psm_list_run_df.apply(
                    lambda x: self.tokenize_peptidoform(x["peptidoform"]), axis=1
                )
                psm_list_run_df = psm_list_run_df[
                    psm_list_run_df.apply(
                        lambda x: self._is_valid_tokenized_sequence(x["sequence-tokenized"]),
                        axis=1,
                    )
                ]

                # TODO: Use observed m/z?
                psm_list_run_df["mz"] = psm_list_run_df.apply(
                    lambda x: calculate_mz(x["sequence-tokenized"], x["charge"]), axis=1
                )  # use precursor m/z from PSMs?

                psm_list_run_df["ccs_observed"] = psm_list_run_df.apply(
                    lambda x: reduced_mobility_to_ccs(x["ion_mobility"], x["mz"], x["charge"]),
                    axis=1,
                )
                # calibrate CCS values
                shift_factor = self.calculate_ccs_shift(psm_list_run_df)
                psm_list_run_df["ccs_observed"] + shift_factor

                # predict CCS values
                tf_ds = to_tf_dataset_inference(
                    psm_list_run_df["mz"],
                    psm_list_run_df["charge"],
                    psm_list_run_df["sequence-tokenized"],
                    self.tokenizer,
                )

                psm_list_run_df["ccs_predicted"], _ = self.ionmob_model.predict(tf_ds)

                # calculate CCS features
                ccs_features = self._calculate_features(psm_list_run_df)

                # add CCS features to PSMs
                for psm in psm_list_run:
                    try:
                        psm["rescoring_features"].update(ccs_features[psm.spectrum_id])
                    except KeyError:
                        psm["rescoring_features"].update({})
                current_run += 1

    def _calculate_features(self, feature_df: pd.DataFrame) -> Dict[str, Dict[str, float]]:
        """Get CCS features for PSMs."""
        ccs_features = {}
        for row in feature_df.itertuples():
            ccs_features[row.spectrum_id] = {
                "ccs_predicted": row.ccs_predicted,
                "ccs_observed": row.ccs_observed,
                "ccs_error": row.ccs_observed - row.ccs_predicted,
                "abs_ccs_error": abs(row.ccs_observed - row.ccs_predicted),
                "perc_ccs_error": ((abs(row.ccs_observed - row.ccs_predicted)) / row.ccs_observed)
                * 100,
            }
        return ccs_features

    @staticmethod
    def tokenize_peptidoform(peptidoform: Peptidoform) -> list:
        """Tokenize proforma sequence and add modifications."""
        tokenized_seq = []

        if peptidoform.properties["n_term"]:
            tokenized_seq.append(
                f"<START>[UNIMOD:{peptidoform.properties['n_term'][0].definition['id']}]"
            )
        else:
            tokenized_seq.append("<START>")

        for amino_acid, modification in peptidoform.parsed_sequence:
            tokenized_seq.append(amino_acid)
            if modification:
                tokenized_seq[-1] = (
                    tokenized_seq[-1] + f"[UNIMOD:{modification[0].definition['id']}]"
                )

        if peptidoform.properties["c_term"]:
            pass  # provide if c-term mods are supported
        else:
            tokenized_seq.append("<END>")

        return tokenized_seq

    def calculate_ccs_shift(self, psm_dataframe: pd.DataFrame) -> float:
        """
        Apply CCS shift to CCS values.

        Parameters
        ----------
        psm_dataframe
            Dataframe with PSMs as returned by :py:meth:`psm_utils.PSMList.to_dataframe`.

        """
        df = psm_dataframe.copy()
        df.rename({"ccs_observed": "ccs"}, axis=1, inplace=True)
        high_conf_hits = list(df["spectrum_id"][df["score"].rank(pct=True) > 0.95])
        logger.debug(
            f"Number of high confidence hits for calculating shift: {len(high_conf_hits)}"
        )

        shift_factor = get_ccs_shift(
            df[["charge", "sequence-tokenized", "ccs"]][df["spectrum_id"].isin(high_conf_hits)],
            self.reference_dataset,
        )

        logger.debug(f"CCS shift factor: {shift_factor}")

        return shift_factor

    def _is_valid_tokenized_sequence(self, tokenized_seq):
        """
        Check if peptide sequence contains invalid tokens.

        Parameters
        ----------
        tokenized_seq
            Tokenized peptide sequence.

        Returns
        -------
        bool
            False if invalid tokens are present, True otherwise.

        """
        for token in tokenized_seq:
            if token not in self.allowed_modifications:
                logger.debug(f"Invalid modification found: {token}")
                return False
        return True


class IonmobException(FeatureGeneratorException):
    """Exception raised by Ionmob feature generator."""

    pass<|MERGE_RESOLUTION|>--- conflicted
+++ resolved
@@ -1,5 +1,3 @@
-<<<<<<< HEAD
-=======
 """
 ``ionmob`` collisional cross section (CCS)-based feature generator.
 
@@ -16,7 +14,6 @@
 
 """
 
->>>>>>> 23dfa955
 import logging
 from itertools import chain
 from pathlib import Path
