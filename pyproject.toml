[project]
name = "ms2rescore"
description = "MS²Rescore: Sensitive PSM rescoring with predicted MS² peak intensities and retention times."
readme = "README.md"
license = { file = "LICENSE" }
keywords = [
    "MS2Rescore",
    "MS2PIP",
    "DeepLC",
    "Percolator",
    "proteomics",
    "mass spectrometry",
    "peptide identification",
    "rescoring",
    "machine learning",
]
authors = [
    { name = "Ralf Gabriels", email = "ralf@gabriels.dev" },
    { name = "Arthur Declercq", email = "arthur.declercq@ugent.be" },
    { name = "Ana Sílvia C. Silva" },
    { name = "Robbin Bouwmeester" },
    { name = "Louise Buur" },
]
classifiers = [
    "Intended Audience :: Science/Research",
    "License :: OSI Approved :: Apache Software License",
    "Operating System :: OS Independent",
    "Programming Language :: Python :: 3 :: Only",
    "Topic :: Scientific/Engineering :: Bio-Informatics",
    "Development Status :: 5 - Production/Stable",
]
dynamic = ["version"]
requires-python = ">=3.8"
dependencies = [
<<<<<<< HEAD
    "ms2rescore_rs",
    "numpy>=1.16.0; python_version != '3.11'",
    "numpy==1.24.3; python_version == '3.11'", # Incompatibility with sklearn, pygam, and TF...
    "pandas>=1.0",
    "rich>=12",
    "pyteomics>=4.1.0, <4.7",
    "lxml>=4.5",
    "ms2pip>=4.0.0-dev5",
    "click>=7",
=======
>>>>>>> 126c255c
    "cascade-config>=0.4.0",
    "click>=7",
    "customtkinter>=5,<6",
    "deeplc>=2.2",
    "deeplcretrainer>=0.2",
    "im2deep>=0.1.3",
    "jinja2>=3",
    "lxml>=4.5",
    "mokapot>=0.9",
    "ms2pip>=4.0.0-dev10",
    "ms2rescore_rs",
    "numpy==1.24.3; python_version == '3.11'", # Incompatibility with sklearn, pygam, and TF...
    "numpy>=1.16.0; python_version != '3.11'",
    "pandas>=1.0",
    "plotly>=5",
<<<<<<< HEAD
    "im2deep>=0.1.3",
=======
    "psm_utils>=0.8",
    "pydantic>=1.8.2,<2",                      # Fix compatibility with v2 in psm_utils
    "pyteomics>=4.1.0, <4.7",
    "rich>=12",
    "tomli>=2; python_version < '3.11'",
>>>>>>> 126c255c
]

[project.optional-dependencies]
ionmob = ["ionmob>=0.2", "tensorflow"]
dev = ["ruff", "black", "pytest", "pytest-cov", "pre-commit"]
docs = [
    "sphinx",
    "myst-parser",
    "nbsphinx",
    "numpydoc>=1,<2",
    "semver>=2",
    "sphinx_inline_tabs",
    "sphinx_rtd_theme",
    "sphinx-argparse",
    "sphinx-autobuild",
    "toml",
]

[project.urls]
GitHub = "https://github.com/compomics/ms2rescore"
ReadTheDocs = "https://ms2rescore.readthedocs.io"
PyPi = "https://pypi.org/project/ms2rescore/"
CompOmics = "https://www.compomics.com"

[project.scripts]
ms2rescore = "ms2rescore.__main__:main"
ms2rescore-gui = "ms2rescore.gui.__main__:main"
ms2rescore-report = "ms2rescore.report.__main__:main"
tims2rescore = "ms2rescore.__main__:main_tims"

[build-system]
requires = ["flit_core >=3.2,<4"]
build-backend = "flit_core.buildapi"

[tool.isort]
profile = "black"

[tool.black]
line-length = 99
target-version = ['py38']

[tool.ruff]
line-length = 99
target-version = 'py38'

[tool.ruff.lint]
extend-select = ["T201", "T203"]<|MERGE_RESOLUTION|>--- conflicted
+++ resolved
@@ -32,18 +32,6 @@
 dynamic = ["version"]
 requires-python = ">=3.8"
 dependencies = [
-<<<<<<< HEAD
-    "ms2rescore_rs",
-    "numpy>=1.16.0; python_version != '3.11'",
-    "numpy==1.24.3; python_version == '3.11'", # Incompatibility with sklearn, pygam, and TF...
-    "pandas>=1.0",
-    "rich>=12",
-    "pyteomics>=4.1.0, <4.7",
-    "lxml>=4.5",
-    "ms2pip>=4.0.0-dev5",
-    "click>=7",
-=======
->>>>>>> 126c255c
     "cascade-config>=0.4.0",
     "click>=7",
     "customtkinter>=5,<6",
@@ -59,15 +47,11 @@
     "numpy>=1.16.0; python_version != '3.11'",
     "pandas>=1.0",
     "plotly>=5",
-<<<<<<< HEAD
-    "im2deep>=0.1.3",
-=======
     "psm_utils>=0.8",
     "pydantic>=1.8.2,<2",                      # Fix compatibility with v2 in psm_utils
     "pyteomics>=4.1.0, <4.7",
     "rich>=12",
     "tomli>=2; python_version < '3.11'",
->>>>>>> 126c255c
 ]
 
 [project.optional-dependencies]
