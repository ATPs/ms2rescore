--- conflicted
+++ resolved
@@ -32,13 +32,9 @@
 dynamic = ["version"]
 requires-python = ">=3.8"
 dependencies = [
-<<<<<<< HEAD
-    "numpy==1.24.3; python_version == '3.11'",  # Incompatibility with sklearn, pygam, and TF...
-=======
     "ms2rescore_rs",
     "numpy>=1.16.0; python_version != '3.11'",
     "numpy==1.24.3; python_version == '3.11'", # Incompatibility with sklearn, pygam, and TF...
->>>>>>> 1fe9d9e3
     "pandas>=1.0",
     "rich>=12",
     "pyteomics>=4.1.0, <4.7",
